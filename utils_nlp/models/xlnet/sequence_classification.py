--- conflicted
+++ resolved
@@ -2,26 +2,23 @@
 from collections import namedtuple
 import torch
 import torch.nn as nn
-<<<<<<< HEAD
-from pytorch_transformers import (XLNetConfig,XLNetForSequenceClassification)
+from pytorch_transformers import (
+    XLNetConfig,
+    XLNetForSequenceClassification,
+    AdamW,
+    WarmupLinearSchedule
+)
 from tqdm import tqdm
 from torch.utils.data import (
     DataLoader,
     RandomSampler,
     TensorDataset,
 )
-=======
-from pytorch_transformers import XLNetConfig, XLNetForSequenceClassification
-from tqdm import tqdm
-from torch.utils.data import DataLoader, RandomSampler, TensorDataset
->>>>>>> a89b4ece
-from pytorch_transformers import AdamW, WarmupLinearSchedule
 from utils_nlp.common.pytorch_utils import get_device, move_to_device
 from utils_nlp.models.xlnet.common import Language
 import mlflow
 import mlflow.pytorch
 import os
-
 
 class XLNetSequenceClassifier:
     """XLNet-based sequence classifier"""
@@ -79,18 +76,11 @@
         self.warmup_steps = warmup_steps
         self.weight_decay = weight_decay
         self.max_grad_norm = max_grad_norm
-<<<<<<< HEAD
-        
-        #create classifier
-        self.config = XLNetConfig.from_pretrained(self.language.value, num_labels=num_labels,\
-         cache_dir=cache_dir)
-=======
 
         # create classifier
         self.config = XLNetConfig.from_pretrained(
             self.language.value, num_labels=num_labels, cache_dir=cache_dir
         )
->>>>>>> a89b4ece
         self.model = XLNetForSequenceClassification(self.config)
 
     def fit(
@@ -132,11 +122,7 @@
         val_token_ids_tensor = torch.tensor(val_token_ids, dtype=torch.long)
         val_input_mask_tensor = torch.tensor(val_input_mask, dtype=torch.long)
         val_labels_tensor = torch.tensor(val_labels, dtype=torch.long)
-<<<<<<< HEAD
-        
-=======
-
->>>>>>> a89b4ece
+
         if token_type_ids:
             token_type_ids_tensor = torch.tensor(token_type_ids, dtype=torch.long)
             val_token_type_ids_tensor = torch.tensor(val_token_type_ids, dtype=torch.long)
@@ -173,8 +159,6 @@
                 "weight_decay": 0.0,
             },
         ]
-<<<<<<< HEAD
-        
 
         val_sampler = RandomSampler(val_dataset)
         
@@ -186,34 +170,14 @@
 
         num_examples = len(token_ids)
         num_batches = int(np.ceil(num_examples/self.batch_size))
-=======
-
-        train_sampler = RandomSampler(train_dataset)
-        val_sampler = RandomSampler(val_dataset)
-
-        train_dataloader = DataLoader(
-            train_dataset, sampler=train_sampler, batch_size=self.batch_size
-        )
-
-        val_dataloader = DataLoader(val_dataset, sampler=val_sampler, batch_size=self.batch_size)
-
-        num_batches = len(train_dataloader)
->>>>>>> a89b4ece
         num_train_optimization_steps = num_batches * self.num_epochs
 
         optimizer = AdamW(optimizer_grouped_parameters, lr=self.lr, eps=self.adam_eps)
-<<<<<<< HEAD
-        scheduler = WarmupLinearSchedule(optimizer, warmup_steps=self.warmup_steps,\
-         t_total=num_train_optimization_steps)
-        
-        global_step =0
-=======
         scheduler = WarmupLinearSchedule(
             optimizer, warmup_steps=self.warmup_steps, t_total=num_train_optimization_steps
         )
 
         global_step = 0
->>>>>>> a89b4ece
         self.model.train()
         optimizer.zero_grad()
         for epoch in range(self.num_epochs):
@@ -257,13 +221,6 @@
                 global_step += 1
                 # logging of learning rate and loss
                 if logging_steps > 0 and global_step % logging_steps == 0:
-<<<<<<< HEAD
-                    mlflow.log_metric("learning rate",scheduler.get_lr()[0],step=global_step)
-                    log_val = (tr_loss - logging_loss)/(logging_steps*self.batch_size)
-                    mlflow.log_metric("training loss", log_val, step=global_step)
-                    logging_loss = tr_loss  
-                # model checkpointing    
-=======
                     mlflow.log_metric("learning rate", scheduler.get_lr()[0], step=global_step)
                     mlflow.log_metric(
                         "training loss",
@@ -272,7 +229,6 @@
                     )
                     logging_loss = tr_loss
                 # model checkpointing
->>>>>>> a89b4ece
                 if save_steps > 0 and global_step % save_steps == 0:
                     checkpoint_dir = os.path.join(os.getcwd(), "checkpoints")
                     if not os.path.isdir(checkpoint_dir):
@@ -287,15 +243,10 @@
                     val_loss = 0.0
                     for j, val_batch in enumerate(val_dataloader):
                         if token_type_ids:
-<<<<<<< HEAD
                             val_x_batch, val_mask_batch, val_token_type_ids_batch, \
                             val_y_batch = tuple(
                                 t.to(device) for t in val_batch
                             )
-=======
-                            val = tuple(t.to(device) for t in val_batch)
-                            val_x_batch, val_mask_batch, val_token_type_ids_batch, val_y_batch = val
->>>>>>> a89b4ece
                         else:
                             token_type_ids_batch = None
                             val_x_batch, val_mask_batch, val_y_batch = tuple(
@@ -318,13 +269,8 @@
                     if i % ((num_batches // 10) + 1) == 0:
                         if val_loss > 0:
                             print(
-<<<<<<< HEAD
                                 "epoch:{}/{}; batch:{}->{}/{}; average training loss:{:.6f};\
                                  average val loss:{:.6f}".format(
-=======
-                                "epoch:{}/{}; batch:{}->{}/{};",
-                                "average training loss:{:.6f}; average val loss:{:.6f}".format(
->>>>>>> a89b4ece
                                     epoch + 1,
                                     self.num_epochs,
                                     i + 1,
