--- conflicted
+++ resolved
@@ -46,12 +46,9 @@
         ),
         "bert_qa_trainer": os.path.join(
             folder_notebooks, "question_answering", "pretrained-BERT-SQuAD-deep-dive-aml.ipynb"
-<<<<<<< HEAD
         ),
         "question_answering_squad_bert": os.path.join(
             folder_notebooks, "question_answering", "question_answering_squad_bert.ipynb"
-=======
->>>>>>> 26195031
         ),
         "bidaf_deep_dive": os.path.join(
             folder_notebooks, "question_answering", "bidaf_aml_deep_dive.ipynb"
