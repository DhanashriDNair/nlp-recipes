# Copyright (c) Microsoft Corporation. All rights reserved.
# Licensed under the MIT License.

import sys
import pytest
import papermill as pm
import scrapbook as sb
from tests.notebooks_common import OUTPUT_NOTEBOOK, KERNEL_NAME

ABS_TOL = 0.2
ABS_TOL_PEARSONS = 0.05


@pytest.fixture(scope="module")
def baseline_results():
    return {
        "Word2vec Cosine": 0.6476606845766778,
        "Word2vec Cosine with Stop Words": 0.6683808069062863,
        "Word2vec WMD": 0.6574175839579567,
        "Word2vec WMD with Stop Words": 0.6574175839579567,
        "GLoVe Cosine": 0.6688056947022161,
        "GLoVe Cosine with Stop Words": 0.6049380247374541,
        "GLoVe WMD": 0.6267300417407605,
        "GLoVe WMD with Stop Words": 0.48470008225931194,
        "fastText Cosine": 0.6707510007525627,
        "fastText Cosine with Stop Words": 0.6771300330824099,
        "fastText WMD": 0.6394958913339955,
        "fastText WMD with Stop Words": 0.5177829727556036,
        "TF-IDF Cosine": 0.6749213786510483,
        "TF-IDF Cosine with Stop Words": 0.7118087132257667,
        "Doc2vec Cosine": 0.5337078384749167,
        "Doc2vec Cosine with Stop Words": 0.4498543211602068,
    }

<<<<<<< HEAD
@pytest.mark.integration
@pytest.mark.azureml
=======

@pytest.mark.integration
>>>>>>> 01b3996d
def test_similarity_embeddings_baseline_runs(notebooks, baseline_results):
    notebook_path = notebooks["similarity_embeddings_baseline"]
    pm.execute_notebook(notebook_path, OUTPUT_NOTEBOOK, kernel_name=KERNEL_NAME)
    results = sb.read_notebook(OUTPUT_NOTEBOOK).scraps.data_dict["results"]
    for key, value in baseline_results.items():
        assert results[key] == pytest.approx(value, abs=ABS_TOL)

@pytest.mark.usefixtures("teardown_service")
@pytest.mark.integration
@pytest.mark.azureml
def test_automl_local_runs(notebooks,
                           subscription_id,
                           resource_group,
                           workspace_name,
                           workspace_region):
    notebook_path = notebooks["similarity_automl_local"]

    pm.execute_notebook(notebook_path,
                        OUTPUT_NOTEBOOK,
                        parameters = {'automl_iterations': 2,
                                      'automl_iteration_timeout':7,
                                      'config_path': "tests/ci",
                                      'webservice_name': "aci-test-service",
                                      'subscription_id': subscription_id,
                                      'resource_group': resource_group,
                                      'workspace_name': workspace_name,
                                      'workspace_region': workspace_region})
    result = sb.read_notebook(OUTPUT_NOTEBOOK).scraps.data_dict["pearson_correlation"]
    assert result == pytest.approx(0.5, abs=ABS_TOL)

@pytest.mark.gpu
@pytest.mark.integration
def test_gensen_local(notebooks):
    notebook_path = notebooks["gensen_local"]
    pm.execute_notebook(
        notebook_path,
        OUTPUT_NOTEBOOK,
        kernel_name=KERNEL_NAME,
        parameters=dict(
            max_epoch=1,
            config_filepath="scenarios/sentence_similarity/gensen_config.json",
            base_data_path="data",
        ),
    )

    results = sb.read_notebook(OUTPUT_NOTEBOOK).scraps.data_dict["results"]
    expected = {"0": {"0": 1, "1": 0.95}, "1": {"0": 0.95, "1": 1}}

    for key, value in expected.items():
        for k, v in value.items():
            assert results[key][k] == pytest.approx(v, abs=ABS_TOL_PEARSONS)<|MERGE_RESOLUTION|>--- conflicted
+++ resolved
@@ -32,13 +32,8 @@
         "Doc2vec Cosine with Stop Words": 0.4498543211602068,
     }
 
-<<<<<<< HEAD
 @pytest.mark.integration
 @pytest.mark.azureml
-=======
-
-@pytest.mark.integration
->>>>>>> 01b3996d
 def test_similarity_embeddings_baseline_runs(notebooks, baseline_results):
     notebook_path = notebooks["similarity_embeddings_baseline"]
     pm.execute_notebook(notebook_path, OUTPUT_NOTEBOOK, kernel_name=KERNEL_NAME)
